--- conflicted
+++ resolved
@@ -117,7 +117,6 @@
     const changes = diffWords(oldText || "", newText);
     let result = "";
     changes.forEach(part => {
-<<<<<<< HEAD
       const rendered = md.renderInline(part.value);
       if (part.added) {
         result += `<span class="diff-added">${rendered}</span>`;
@@ -125,14 +124,7 @@
         result += `<span class="diff-removed">${rendered}</span>`;
       } else {
         result += rendered;
-=======
-      if (part.added) {
-        result += `<span class="diff-added">${part.value}</span>`;
-      } else if (part.removed) {
-        result += `<span class="diff-removed">${part.value}</span>`;
-      } else {
-        result += part.value;
->>>>>>> 5203451a
+
       }
     });
     return result;
