@tailwind base;
@tailwind components;
@tailwind utilities;

:root {
  --background: 0 0% 100%;
  --foreground: 20 14.3% 4.1%;
  --muted: 60 4.8% 95.9%;
  --muted-foreground: 25 5.3% 44.7%;
  --popover: 0 0% 100%;
  --popover-foreground: 20 14.3% 4.1%;
  --card: 0 0% 100%;
  --card-foreground: 20 14.3% 4.1%;
  --border: 20 5.9% 90%;
  --input: 20 5.9% 90%;
  --primary: 207 90% 54%;
  --primary-foreground: 211 100% 99%;
  --secondary: 60 4.8% 95.9%;
  --secondary-foreground: 24 9.8% 10%;
  --accent: 120 100% 32%;
  --accent-foreground: 0 0% 100%;
  --destructive: 0 84.2% 60.2%;
  --destructive-foreground: 60 9.1% 97.8%;
  --ring: 20 14.3% 4.1%;
  --radius: 0.5rem;
  
  /* Agent colors */
  --agent-1: 207 90% 42%;  /* Analyst - blue */
  --agent-2: 120 61% 34%;  /* Content Writer - green */
  --agent-3: 271 81% 56%;  /* Manager - purple */
  --agent-4: 0 75% 55%;    /* QA - red */
}

.dark {
  --background: 240 10% 3.9%;
  --foreground: 0 0% 98%;
  --muted: 240 3.7% 15.9%;
  --muted-foreground: 240 5% 64.9%;
  --popover: 240 10% 3.9%;
  --popover-foreground: 0 0% 98%;
  --card: 240 10% 3.9%;
  --card-foreground: 0 0% 98%;
  --border: 240 3.7% 15.9%;
  --input: 240 3.7% 15.9%;
  --primary: 207 90% 54%;
  --primary-foreground: 211 100% 99%;
  --secondary: 240 3.7% 15.9%;
  --secondary-foreground: 0 0% 98%;
  --accent: 120 61% 45%;
  --accent-foreground: 0 0% 100%;
  --destructive: 0 62.8% 30.6%;
  --destructive-foreground: 0 0% 98%;
  --ring: 240 4.9% 83.9%;
  --radius: 0.5rem;
  
  /* Agent colors - slightly brighter for dark mode */
  --agent-1: 207 90% 54%;  /* Analyst - blue */
  --agent-2: 120 61% 45%;  /* Content Writer - green */
  --agent-3: 271 81% 66%;  /* Manager - purple */
  --agent-4: 0 75% 65%;    /* QA - red */
}

@layer base {
  * {
    @apply border-border;
  }

  body {
    @apply font-sans antialiased bg-background text-foreground;
  }
}

@layer components {
  .bg-agent-1 {
    background-color: hsl(var(--agent-1) / 0.15);
  }
  
  .bg-agent-2 {
    background-color: hsl(var(--agent-2) / 0.15);
  }
  
  .bg-agent-3 {
    background-color: hsl(var(--agent-3) / 0.15);
  }
  
  .bg-agent-4 {
    background-color: hsl(var(--agent-4) / 0.15);
  }
  
  .border-agent-1 {
    border-color: hsl(var(--agent-1));
  }
  
  .border-agent-2 {
    border-color: hsl(var(--agent-2));
  }
  
  .border-agent-3 {
    border-color: hsl(var(--agent-3));
  }
  
  .border-agent-4 {
    border-color: hsl(var(--agent-4));
  }
  
  .text-agent-1 {
    color: hsl(var(--agent-1));
  }
  
  .text-agent-2 {
    color: hsl(var(--agent-2));
  }
  
  .text-agent-3 {
    color: hsl(var(--agent-3));
  }
  
  .text-agent-4 {
    color: hsl(var(--agent-4));
  }
  
  .agent-bubble {
    @apply flex items-center justify-center w-8 h-8 rounded-full text-white text-sm font-medium mt-1;
  }
  
  .agent-bubble-1 {
    background-color: hsl(var(--agent-1));
  }
  
  .agent-bubble-2 {
    background-color: hsl(var(--agent-2));
  }
  
  .agent-bubble-3 {
    background-color: hsl(var(--agent-3));
  }
  
  .agent-bubble-4 {
    background-color: hsl(var(--agent-4));
  }
  
  .agent-message {
    @apply relative py-3 px-4 rounded-2xl transition-all duration-200 w-full;
  }
  
  .agent-message-1 {
    @apply bg-agent-1 border-agent-1;
  }
  
  .agent-message-2 {
    @apply bg-agent-2 border-agent-2;
  }
  
  .agent-message-3 {
    @apply bg-agent-3 border-agent-3;
  }
  
  .agent-message-4 {
    @apply bg-agent-4 border-agent-4;
  }
  
  .chat-container {
    @apply h-full overflow-y-auto px-4 md:px-8 py-4;
  }
  
  .document-section {
    @apply p-3 border border-border rounded-lg mb-2 transition-all hover:border-primary cursor-pointer;
  }
  
  .document-section.active {
    @apply border-primary bg-primary/5;
  }
  
  .message-bubble {
    @apply flex items-start gap-3 mb-6 relative max-w-3xl mx-auto;
  }
  
  .markdown-content {
    @apply prose prose-sm dark:prose-invert max-w-none leading-relaxed;
  }
  
  .markdown-content pre {
    @apply bg-muted/50 p-3 rounded-lg text-sm;
  }

  .markdown-content code {
    @apply bg-muted/50 px-1.5 py-0.5 rounded text-sm;
  }
  
  .typing-indicator {
    @apply inline-flex gap-1;
  }
  
  .typing-indicator span {
    @apply w-1 h-1 bg-foreground/60 rounded-full animate-pulse;
  }
  
  .agent-instruction-tooltip {
    @apply absolute z-50 w-64 p-3 bg-popover shadow-lg rounded-md border border-border text-sm invisible opacity-0 transition-all duration-300 -translate-y-2;
  }
  
  .agent-bubble:hover + .agent-instruction-tooltip {
    @apply visible opacity-100 translate-y-0;
  }
  
  .stream-highlighted {
    @apply text-yellow-500 font-medium;
  }
}

/*--------------------------------------*/
/* ChatGPT-style output improvements    */
/*--------------------------------------*/

pre,
code,
.thought,
.final-answer {
  font-family: inherit;
  font-size: 14px;
  line-height: 1.6;
  letter-spacing: normal;
  word-spacing: normal;
  white-space: pre-wrap;
  word-break: break-word;
  overflow-wrap: anywhere;
}

.markdown-content {
  max-width: 700px;
  margin: auto;
}

.container {
  padding: 1rem;
  max-width: 100%;
  overflow-x: auto;
}

.thought {
  background-color: #f0f4f8;
  border-left: 4px solid #10a37f;
  padding: 12px 16px;
  margin-bottom: 16px;
  border-radius: 6px;
}

.final-answer {
  background-color: #ffffff;
  padding: 16px;
  border-radius: 6px;
  box-shadow: 0 0 0 1px #d0d7de;
}

.chat-bubble.assistant {
  background-color: #f7f8fa;
  color: #111827;
  border-radius: 12px;
  padding: 16px;
  margin-bottom: 12px;
  box-shadow: 0 2px 6px rgba(0, 0, 0, 0.05);
}

/* Diff highlight styles */
.diff-added {
  @apply bg-green-200 text-green-800;
}

.diff-removed {
  @apply bg-red-200 text-red-800 line-through;
<<<<<<< HEAD
}

/* Streaming message styling */
.streaming-text {
  @apply whitespace-pre-wrap break-words;
=======
>>>>>>> eb510269
}<|MERGE_RESOLUTION|>--- conflicted
+++ resolved
@@ -268,12 +268,10 @@
 
 .diff-removed {
   @apply bg-red-200 text-red-800 line-through;
-<<<<<<< HEAD
 }
 
 /* Streaming message styling */
 .streaming-text {
   @apply whitespace-pre-wrap break-words;
-=======
->>>>>>> eb510269
+
 }