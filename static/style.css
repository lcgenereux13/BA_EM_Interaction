/* Basic editor styles */
.tiptap-container {
  height: 100vh;
  width: 100vw;
  display: flex;
  flex-direction: column;
}

.tiptap {
  flex: 1;
  overflow: auto;
}

.tiptap :first-child {
  margin-top: 0;
}

/* List styles */
.tiptap ul,
.tiptap ol {
  padding: 0 1rem;
  margin: 1.25rem 1rem 1.25rem 0.4rem;
}

.tiptap ul li p,
.tiptap ol li p {
  margin-top: 0.25em;
  margin-bottom: 0.25em;
}

/* Heading styles */
.tiptap h1,
.tiptap h2,
.tiptap h3,
.tiptap h4,
.tiptap h5,
.tiptap h6 {
  line-height: 1.1;
  margin-top: 2.5rem;
  text-wrap: pretty;
  font-weight: bold;
}

.tiptap h1,
.tiptap h2,
.tiptap h3,
.tiptap h4,
.tiptap h5,
.tiptap h6 {
  margin-top: 3.5rem;
  margin-bottom: 1.5rem;
}

.tiptap p {
  margin-bottom: 1rem;
}

.tiptap h1 {
  font-size: 1.4rem;
}

.tiptap h2 {
  font-size: 1.2rem;
}

.tiptap h3 {
  font-size: 1.1rem;
}

.tiptap h4,
.tiptap h5,
.tiptap h6 {
  font-size: 1rem;
}

/* Code and preformatted text styles */
.tiptap code {
  background-color: var(--purple-light);
  border-radius: 0.4rem;
  color: var(--black);
  font-size: 0.85rem;
  padding: 0.25em 0.3em;
}

.tiptap pre {
  background: var(--black);
  border-radius: 0.5rem;
  color: var(--white);
  /* Use the default font to avoid forced monospace blocks */
  font-family: inherit;
  margin: 1.5rem 0;
  padding: 0.75rem 1rem;
}

.tiptap pre code {
  background: none;
  color: inherit;
  font-size: 0.8rem;
  padding: 0;
}

.tiptap blockquote {
  border-left: 3px solid var(--gray-3);
  margin: 1.5rem 0;
  padding-left: 1rem;
}

.tiptap hr {
  border: none;
  border-top: 1px solid var(--gray-2);
  margin: 2rem 0;
}

.tiptap s {
  background-color: #f9818150;
  padding: 2px;
  font-weight: bold;
  color: rgba(0, 0, 0, 0.7);
}

.tiptap em {
  background-color: #b2f2bb;
  padding: 2px;
  font-weight: bold;
  font-style: normal;
}

.copilotKitWindow {
  box-shadow: 0 2px 10px rgba(0, 0, 0, 0.1);
}

/* Apply highlight styles to draft container */
.draft s {
  background-color: #f9818150;
  padding: 2px;
  font-weight: bold;
  color: rgba(0,0,0,0.7);
}

.draft em {
  background-color: #b2f2bb;
  padding: 2px;
  font-weight: bold;
  font-style: normal;
}

/*--------------------------------------*/
/* ChatGPT-style output improvements    */
/*--------------------------------------*/

/* Global typography tweaks */
pre,
code,
.thought,
.final-answer {
  /* Inherit the surrounding font stack instead of forcing monospace */
  font-family: inherit;
  font-size: 14px;
  line-height: 1.6;
  letter-spacing: normal;
  word-spacing: normal;
  white-space: pre-wrap;
  word-break: break-word;
  overflow-wrap: anywhere;
}

/* Container limiting for readability */
.message-content {
  max-width: 700px;
  margin: auto;
}

.container {
  padding: 1rem;
  max-width: 100%;
  overflow-x: auto;
}

/* Semantic highlight blocks */
.thought {
  background-color: #f0f4f8;
  border-left: 4px solid #10a37f;
  padding: 12px 16px;
  margin-bottom: 16px;
  border-radius: 6px;
}

.final-answer {
  background-color: #ffffff;
  padding: 16px;
  border-radius: 6px;
  box-shadow: 0 0 0 1px #d0d7de;
}

/* Chat bubble styling */
.chat-bubble.assistant {
  background-color: #f7f8fa;
  color: #111827;
  border-radius: 12px;
  padding: 16px;
  margin-bottom: 12px;
  box-shadow: 0 2px 6px rgba(0, 0, 0, 0.05);
}

/* Diff highlight styles */
.diff-added {
  background-color: #bbf7d0;
  color: #065f46;
  display: block;
  padding: 2px 4px;
}

.diff-removed {
  background-color: #fecaca;
  color: #991b1b;
  text-decoration: line-through;
  display: block;
  padding: 2px 4px;
}

<<<<<<< HEAD
/* Ensure bullet lists in markdown output show discs */
.markdown-body ul {
  list-style-type: disc;
  margin-left: 1.5em;
  padding-left: 0;
}

.markdown-body li {
  margin: 0.25em 0;
=======
/* Markdown list styling */
.markdown-body ul {
  list-style-type: disc;
  margin-left: 1.5em;
}

.markdown-body li {
  margin: .25em 0;
>>>>>>> 9c2451ac
}<|MERGE_RESOLUTION|>--- conflicted
+++ resolved
@@ -218,7 +218,6 @@
   padding: 2px 4px;
 }
 
-<<<<<<< HEAD
 /* Ensure bullet lists in markdown output show discs */
 .markdown-body ul {
   list-style-type: disc;
@@ -228,14 +227,5 @@
 
 .markdown-body li {
   margin: 0.25em 0;
-=======
-/* Markdown list styling */
-.markdown-body ul {
-  list-style-type: disc;
-  margin-left: 1.5em;
-}
-
-.markdown-body li {
-  margin: .25em 0;
->>>>>>> 9c2451ac
+
 }