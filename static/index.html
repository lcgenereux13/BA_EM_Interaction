<!DOCTYPE html>
<html lang="en">
<head>
  <meta charset="utf-8" />
  <title>Pagemaker</title>
  <script src="https://cdn.tailwindcss.com"></script>
  <script>
    tailwind.config = {
      theme: {
        extend: {
          fontFamily: {
            sans: ['ui-sans-serif', 'system-ui'],
          }
        }
      },
      corePlugins: {
        preflight: true,
      },
      plugins: [require('@tailwindcss/typography')],
    }
  </script>
  <link href="https://cdn.jsdelivr.net/npm/remixicon@3.5.0/fonts/remixicon.css" rel="stylesheet" />
  <link rel="stylesheet" href="/static/style.css">
  <link rel="stylesheet" href="https://cdnjs.cloudflare.com/ajax/libs/github-markdown-css/5.5.0/github-markdown-light.min.css">
  <script src="https://cdn.jsdelivr.net/npm/markdown-it/dist/markdown-it.min.js"></script>
  <style>
    .markdown-body {
      font-family: system-ui, sans-serif;
      color: #1f2937;
      line-height: 1.75;
      font-size: 16px;
      max-width: 750px;
      padding: 2rem;
      margin: auto;
    }
  </style>
</head>
  <body class="antialiased font-sans text-gray-800 bg-gray-50">
    <div class="flex flex-col h-screen">
    <header class="bg-blue-600 text-white py-4 px-6 flex items-center justify-between">
      <h1 class="text-xl font-semibold">Pagemaker</h1>
      <button id="scroll-toggle" class="text-sm bg-blue-500 hover:bg-blue-700 px-3 py-1 rounded">
        Auto Scroll: ON
      </button>
    </header>
    <main class="flex flex-1 overflow-hidden">
      <div
        id="chat-container"
        class="w-[60%] flex flex-col relative"
      >
        <div id="chat" class="flex-1 overflow-y-auto px-4 py-6 space-y-4">
          <h2 class="font-semibold text-lg" id="playground-title">Agent Playground</h2>
        </div>
        <div class="border-t px-4 py-3 bg-white sticky bottom-0 left-0 z-10">
          <textarea id="prompt" class="w-full border rounded p-2" rows="4" placeholder="Describe the research topic..."></textarea>
          <button id="start" type="button" class="mt-2 px-4 py-2 bg-blue-600 text-white rounded">Start Crew</button>
        </div>
      </div>

      <div
        id="canvas"
        class="w-[40%] p-6 overflow-y-auto border-l bg-white"
      >
        <h2 class="font-semibold text-lg" id="canvas-title">Canvas</h2>
      </div>
    </main>
  </div>
<script>
const chatDiv = document.getElementById('chat');
const startBtn = document.getElementById('start');
const promptInput = document.getElementById('prompt');
const canvasDiv = document.getElementById('canvas');
const scrollToggle = document.getElementById('scroll-toggle');
let autoScroll = true;
let lastAgent = null;
let lastContent = null;
let currentRun = 0;
let previousDraft = null;
let jsonIndent = 0;
let inString = false;
let escapeNext = false;
let diffTimer = null;


scrollToggle.addEventListener('click', () => {
    autoScroll = !autoScroll;
    scrollToggle.textContent = 'Auto Scroll: ' + (autoScroll ? 'ON' : 'OFF');
});

function draftToMarkdown(draft) {
    if (!draft) return '';
    const bulletToString = (bullet) => {
        if (bullet == null) return '';
        if (typeof bullet === 'string') return bullet;
        if (typeof bullet === 'object') {
            if ('text' in bullet) return bullet.text;
            if ('bullet' in bullet) return bullet.bullet;
            return JSON.stringify(bullet);
        }
        return String(bullet);
    };

    let md = `# ${draft.title || ''}\n\n`;
    md += `## ${draft.subtitle || ''}\n\n`;
    (draft.sections || []).forEach((sec) => {
<<<<<<< HEAD
        md += `#### ${sec.section_title || ''}\n\n`;
        // Ensure each bullet is rendered as a markdown list item. If the
        // bullet text doesn't already start with '*' or '-', prepend one.
        const addBulletPrefix = (txt) => {
            const trimmed = txt.trim();
            return (trimmed.startsWith('*') || trimmed.startsWith('-'))
                ? txt
                : `* ${txt}`;
        };
=======
        md += `### ${sec.section_title || ''}\n\n`;
>>>>>>> 9c2451ac
        (sec.section_bullets || []).forEach((b) => {
            const raw = bulletToString(b);
            md += `- ${raw.replace(/^[*-]\s*/, '')}\n`;
        });
        md += `\n`;
    });
    return md.trim();
}

function diffLines(oldText, newText) {
    const oldLines = oldText.split(/\n/);
    const newLines = newText.split(/\n/);
    let i = 0, j = 0;
    const out = [];
    while (i < oldLines.length && j < newLines.length) {
        if (oldLines[i] === newLines[j]) {
            out.push({type: 'same', text: oldLines[i]});
            i++; j++;
        } else if (oldLines[i + 1] === newLines[j]) {
            out.push({type: 'remove', text: oldLines[i++]});
        } else if (oldLines[i] === newLines[j + 1]) {
            out.push({type: 'add', text: newLines[j++]});
        } else {
            out.push({type: 'remove', text: oldLines[i++]});
            out.push({type: 'add', text: newLines[j++]});
        }
    }
    while (i < oldLines.length) out.push({type: 'remove', text: oldLines[i++]});
    while (j < newLines.length) out.push({type: 'add', text: newLines[j++]});
    return out;
}

function showDraftDiff(newDraft) {
    const oldMd = draftToMarkdown(previousDraft);
    const newMd = draftToMarkdown(newDraft);
    const diff = diffLines(oldMd, newMd);
    const mdParser = window.markdownit();

    // Group consecutive diff lines of the same type so we only render
    // each block once. This preserves markdown structures like lists
    // when rendering with markdown-it.
    const blocks = [];
    diff.forEach((part) => {
        const last = blocks[blocks.length - 1];
        if (!last || last.type !== part.type) {
            blocks.push({ type: part.type, lines: [part.text] });
        } else {
            last.lines.push(part.text);
        }
    });

    const rendered = blocks
        .map((blk) => {
            const html = mdParser.render(blk.lines.join('\n'));
            if (blk.type === 'add') {
                return `<div class="diff-added">${html}</div>`;
            }
            if (blk.type === 'remove') {
                return `<div class="diff-removed">${html}</div>`;
            }
            return html;
        })
        .join('');
    canvasDiv.innerHTML = `<div class="markdown-body draft">${rendered}</div>`;
    canvasDiv.classList.add('draft');
    if (diffTimer) clearTimeout(diffTimer);
    diffTimer = setTimeout(() => {
        renderDraft(newDraft);
        diffTimer = null;
    }, 5000);
}

function appendToken(el, token) {
    const addText = (text) => {
        const last = el.lastChild && el.lastChild.textContent;
        if (!last || last.endsWith('\n')) {
            el.appendChild(document.createTextNode(' '.repeat(jsonIndent * 2) + text));
        } else {
            el.appendChild(document.createTextNode(text));
        }
    };

    for (let i = 0; i < token.length; i++) {
        const ch = token[i];

        if (escapeNext) {
            addText(ch);
            escapeNext = false;
            continue;
        }

        if (ch === '\\' && inString) {
            addText(ch);
            escapeNext = true;
            continue;
        }

        if (ch === '"') {
            inString = !inString;
            addText(ch);
            continue;
        }

        if (ch === '\n') {
            if (inString) {
                addText(' ');
            } else {
                el.appendChild(document.createElement('br'));
                if (jsonIndent > 0) {
                    el.appendChild(document.createTextNode(' '.repeat(jsonIndent * 2)));
                }
            }
            continue;
        }

        if (!inString && (ch === '{' || ch === '[')) {
            addText(ch);
            jsonIndent++;
            el.appendChild(document.createElement('br'));
            el.appendChild(document.createTextNode(' '.repeat(jsonIndent * 2)));
            continue;
        }

        if (!inString && (ch === '}' || ch === ']')) {
            jsonIndent = Math.max(0, jsonIndent - 1);
            el.appendChild(document.createElement('br'));
            el.appendChild(document.createTextNode(' '.repeat(jsonIndent * 2)));
            addText(ch);
            el.appendChild(document.createElement('br'));
            if (jsonIndent > 0) {
                el.appendChild(document.createTextNode(' '.repeat(jsonIndent * 2)));
            }
            continue;
        }

        if (!inString && ch === ',' && jsonIndent > 0) {
            addText(ch);
            el.appendChild(document.createElement('br'));
            if (jsonIndent > 0) {
                el.appendChild(document.createTextNode(' '.repeat(jsonIndent * 2)));
            }
            continue;
        }

        addText(ch);
    }
}

function renderDraft(draft) {
    if (!draft || Object.keys(draft).length === 0) {
        canvasDiv.innerHTML = '<h2 class="font-semibold text-lg" id="canvas-title">Canvas</h2>';
        return;
    }
    canvasDiv.classList.remove('draft');

    const bulletToString = (bullet) => {
        if (bullet == null) return '';
        if (typeof bullet === 'string') return bullet;
        if (typeof bullet === 'object') {
            if ('text' in bullet) return bullet.text;
            if ('bullet' in bullet) return bullet.bullet;
            return JSON.stringify(bullet);
        }
        return String(bullet);
    };

    // Render the slide title as an H2 and the subtitle as an H3 so the
    // generated markdown has a single top-level header.
    let md = `## ${draft.title || ''}\n\n`;
    md += `### ${draft.subtitle || ''}\n\n`;
    (draft.sections || []).forEach((sec) => {
<<<<<<< HEAD
        md += `#### ${sec.section_title || ''}\n\n`;
        // Ensure each bullet is rendered as a markdown list item. If the
        // bullet text doesn't already start with '*' or '-', prepend one.
        const addBulletPrefix = (txt) => {
            const trimmed = txt.trim();
            return (trimmed.startsWith('*') || trimmed.startsWith('-'))
                ? txt
                : `* ${txt}`;
        };
=======
        md += `### ${sec.section_title || ''}\n\n`;
>>>>>>> 9c2451ac
        (sec.section_bullets || []).forEach((b) => {
            const raw = bulletToString(b);
            md += `- ${raw.replace(/^[*-]\s*/, '')}\n`;
        });
        md += `\n`;
    });

    const mdParser = window.markdownit();
    const rendered = mdParser.render(md.trim());
    canvasDiv.innerHTML = `<div class="markdown-body">${rendered}</div>`;
    console.log(canvasDiv.innerHTML);
    previousDraft = JSON.parse(JSON.stringify(draft));
}

startBtn.addEventListener('click', async () => {
    chatDiv.innerHTML = '<h2 class="font-semibold text-lg" id="playground-title">Agent Playground</h2>';
    lastAgent = null;
    lastContent = null;
    currentRun = 0;
    canvasDiv.innerHTML = '<h2 class="font-semibold text-lg" id="canvas-title">Canvas</h2>';
    const startResp = await fetch('/start', {
        method: 'POST',
        headers: { 'Content-Type': 'application/json' },
        body: JSON.stringify({ prompt: promptInput.value })
    });
    const { id } = await startResp.json();
    const evtSource = new EventSource('/stream/' + id);
    evtSource.onmessage = (e) => {
        const data = JSON.parse(e.data);
        const placeholder = document.getElementById('playground-title');
        if (placeholder) placeholder.remove();
        if (data.agent === 'draft') {
            try {
                const draft = JSON.parse(data.token);
                if (previousDraft) {
                    showDraftDiff(draft);
                } else {
                    renderDraft(draft);
                }
            } catch {}
            return;
        }
        if (data.run !== currentRun) {
            currentRun = data.run;
            const runHeader = document.createElement('h3');
            runHeader.textContent = 'Run ' + currentRun;
            chatDiv.appendChild(runHeader);
            lastAgent = null;
            lastContent = null;
        }
        if (lastAgent !== data.agent) {
            lastAgent = data.agent;
            if (data.agent === 'crew') {
                const notice = document.createElement('div');
                notice.className = 'w-full bg-gray-200 text-gray-800 font-bold rounded px-3 py-2 mb-2 text-center';
                chatDiv.appendChild(notice);
                lastContent = notice;
            } else {
                const msgDiv = document.createElement('div');
                msgDiv.className = 'chat-message flex items-start space-x-2';
                if (data.agent === 'manager') msgDiv.classList.add('flex-row-reverse');
                const avatar = document.createElement('div');
                avatar.className = 'avatar w-8 h-8 rounded-full flex items-center justify-center text-white text-sm font-bold';
                avatar.style.background = data.agent === 'analyst' ? '#007bff' : '#6b21a8';
                // Use descriptive initials for each agent
                avatar.textContent = data.agent === 'analyst' ? 'BA' : 'EM';
                msgDiv.appendChild(avatar);
                const content = document.createElement('div');
                content.className = 'message-content whitespace-pre-wrap font-sans text-base leading-relaxed bg-gray-100 rounded px-3 py-2 max-w-[60%]';
                msgDiv.appendChild(content);
                chatDiv.appendChild(msgDiv);
                lastContent = content;
            }
        }

        appendToken(lastContent, data.token);
        // Scroll to the bottom when auto scroll is enabled so the latest
        // streaming output is visible without manual scrolling.
        if (autoScroll) {
            chatDiv.scrollTop = chatDiv.scrollHeight;
        }
    };
    evtSource.onerror = () => {
        evtSource.close();
    };
});
</script>
</body>
</html><|MERGE_RESOLUTION|>--- conflicted
+++ resolved
@@ -103,7 +103,6 @@
     let md = `# ${draft.title || ''}\n\n`;
     md += `## ${draft.subtitle || ''}\n\n`;
     (draft.sections || []).forEach((sec) => {
-<<<<<<< HEAD
         md += `#### ${sec.section_title || ''}\n\n`;
         // Ensure each bullet is rendered as a markdown list item. If the
         // bullet text doesn't already start with '*' or '-', prepend one.
@@ -113,9 +112,6 @@
                 ? txt
                 : `* ${txt}`;
         };
-=======
-        md += `### ${sec.section_title || ''}\n\n`;
->>>>>>> 9c2451ac
         (sec.section_bullets || []).forEach((b) => {
             const raw = bulletToString(b);
             md += `- ${raw.replace(/^[*-]\s*/, '')}\n`;
@@ -287,7 +283,6 @@
     let md = `## ${draft.title || ''}\n\n`;
     md += `### ${draft.subtitle || ''}\n\n`;
     (draft.sections || []).forEach((sec) => {
-<<<<<<< HEAD
         md += `#### ${sec.section_title || ''}\n\n`;
         // Ensure each bullet is rendered as a markdown list item. If the
         // bullet text doesn't already start with '*' or '-', prepend one.
@@ -297,9 +292,6 @@
                 ? txt
                 : `* ${txt}`;
         };
-=======
-        md += `### ${sec.section_title || ''}\n\n`;
->>>>>>> 9c2451ac
         (sec.section_bullets || []).forEach((b) => {
             const raw = bulletToString(b);
             md += `- ${raw.replace(/^[*-]\s*/, '')}\n`;
