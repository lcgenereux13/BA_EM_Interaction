--- conflicted
+++ resolved
@@ -331,24 +331,11 @@
         }
         if (lastAgent !== data.agent) {
             lastAgent = data.agent;
-<<<<<<< HEAD
             if (data.agent === 'crew') {
                 const notice = document.createElement('div');
                 notice.className = 'w-full bg-gray-200 text-gray-800 font-bold rounded px-3 py-2 mb-2 text-center';
                 chatDiv.appendChild(notice);
                 lastContent = notice;
-=======
-
-            // Special styling for iteration notifications from the crew
-            if (data.agent === 'crew') {
-                const msgDiv = document.createElement('div');
-                msgDiv.className = 'my-2 flex justify-center w-full';
-                const content = document.createElement('div');
-                content.className = 'w-full bg-gray-200 text-gray-700 font-bold rounded px-3 py-2 text-center';
-                msgDiv.appendChild(content);
-                chatDiv.appendChild(msgDiv);
-                lastContent = content;
->>>>>>> 85f02b8b
             } else {
                 const msgDiv = document.createElement('div');
                 msgDiv.className = 'chat-message flex items-start space-x-2';
@@ -357,13 +344,7 @@
                 avatar.className = 'avatar w-8 h-8 rounded-full flex items-center justify-center text-white text-sm font-bold';
                 avatar.style.background = data.agent === 'analyst' ? '#007bff' : '#6b21a8';
                 // Use descriptive initials for each agent
-<<<<<<< HEAD
                 avatar.textContent = data.agent === 'analyst' ? 'BA' : 'EM';
-=======
-                avatar.textContent = data.agent === 'analyst' ? 'BA'
-                    : data.agent === 'manager' ? 'EM'
-                    : 'C';
->>>>>>> 85f02b8b
                 msgDiv.appendChild(avatar);
                 const content = document.createElement('div');
                 content.className = 'message-content whitespace-pre-wrap font-sans text-base leading-relaxed bg-gray-100 rounded px-3 py-2 max-w-[60%]';
