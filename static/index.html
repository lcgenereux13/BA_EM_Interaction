<!DOCTYPE html>
<html lang="en">
<head>
  <meta charset="utf-8" />
  <title>Pagemaker</title>
  <script src="https://cdn.tailwindcss.com"></script>
  <script>
    tailwind.config = {
      theme: {
        extend: {
          fontFamily: {
            sans: ['ui-sans-serif', 'system-ui'],
          }
        }
      },
      corePlugins: {
        preflight: true,
      },
      plugins: [require('@tailwindcss/typography')],
    }
  </script>
  <link href="https://cdn.jsdelivr.net/npm/remixicon@3.5.0/fonts/remixicon.css" rel="stylesheet" />
  <link rel="stylesheet" href="/static/style.css">
  <link rel="stylesheet" href="https://cdnjs.cloudflare.com/ajax/libs/github-markdown-css/5.5.0/github-markdown-light.min.css">
  <script src="https://cdn.jsdelivr.net/npm/markdown-it/dist/markdown-it.min.js"></script>
  <style>
    .markdown-body {
      font-family: system-ui, sans-serif;
      color: #1f2937;
      line-height: 1.75;
      font-size: 16px;
      max-width: 750px;
      padding: 2rem;
      margin: auto;
    }
  </style>
</head>
  <body class="antialiased font-sans text-gray-800 bg-gray-50">
    <div class="flex flex-col h-screen">
    <header class="bg-blue-600 text-white py-4 px-6 flex items-center justify-between">
      <h1 class="text-xl font-semibold">Pagemaker</h1>
      <button id="scroll-toggle" class="text-sm bg-blue-500 hover:bg-blue-700 px-3 py-1 rounded">
        Auto Scroll: ON
      </button>
    </header>
    <main class="flex flex-1 overflow-hidden">
      <div
        id="chat-container"
        class="w-[60%] flex flex-col relative"
      >
        <div id="chat" class="flex-1 overflow-y-auto px-4 py-6 space-y-4">
          <h2 class="font-semibold text-lg" id="playground-title">Agent Playground</h2>
        </div>
        <div class="border-t px-4 py-3 bg-white sticky bottom-0 left-0 z-10">
          <textarea id="prompt" class="w-full border rounded p-2" rows="4" placeholder="Describe the research topic..."></textarea>
          <button id="start" type="button" class="mt-2 px-4 py-2 bg-blue-600 text-white rounded">Start Crew</button>
        </div>
      </div>

      <div
        id="canvas"
        class="w-[40%] p-6 overflow-y-auto border-l bg-white"
      >
        <h2 class="font-semibold text-lg" id="canvas-title">Canvas</h2>
      </div>
    </main>
  </div>
<script>
const chatDiv = document.getElementById('chat');
const startBtn = document.getElementById('start');
const promptInput = document.getElementById('prompt');
const canvasDiv = document.getElementById('canvas');
const scrollToggle = document.getElementById('scroll-toggle');
let autoScroll = true;
let lastAgent = null;
let lastContent = null;
let currentRun = 0;
let previousDraft = null;
let jsonIndent = 0;
let inString = false;
let escapeNext = false;
let diffTimer = null;

function addBulletPrefix(text) {
    const trimmed = text.trim();
    if (trimmed.startsWith('*') || trimmed.startsWith('-')) {
        return text;
    }
    return `* ${text}`;
}

scrollToggle.addEventListener('click', () => {
    autoScroll = !autoScroll;
    scrollToggle.textContent = 'Auto Scroll: ' + (autoScroll ? 'ON' : 'OFF');
});

function draftToMarkdown(draft) {
    if (!draft) return '';
    const bulletToString = (bullet) => {
        if (bullet == null) return '';
        if (typeof bullet === 'string') return bullet;
        if (typeof bullet === 'object') {
            if ('text' in bullet) return bullet.text;
            if ('bullet' in bullet) return bullet.bullet;
            return JSON.stringify(bullet);
        }
        return String(bullet);
    };

    let md = `# ${draft.title || ''}\n\n`;
    md += `## ${draft.subtitle || ''}\n\n`;
    (draft.sections || []).forEach((sec) => {
        md += `${sec.section_title || ''}\n`;
        // Ensure each bullet is rendered as a markdown list item. If the
        // bullet text doesn't already start with '*' or '-', prepend one.
        const addBulletPrefix = (txt) => {
            const trimmed = txt.trim();
            return (trimmed.startsWith('*') || trimmed.startsWith('-'))
                ? txt
                : `* ${txt}`;
        };
        (sec.section_bullets || []).forEach((b) => {
<<<<<<< HEAD
            let text = bulletToString(b);
            text = addBulletPrefix(text);
            md += `${text}\n`;
=======
            md += `${addBulletPrefix(bulletToString(b))}\n`;
>>>>>>> 20c94bd2
        });
        md += `\n`;
    });
    return md.trim();
}

function diffLines(oldText, newText) {
    const oldLines = oldText.split(/\n/);
    const newLines = newText.split(/\n/);
    let i = 0, j = 0;
    const out = [];
    while (i < oldLines.length && j < newLines.length) {
        if (oldLines[i] === newLines[j]) {
            out.push({type: 'same', text: oldLines[i]});
            i++; j++;
        } else if (oldLines[i + 1] === newLines[j]) {
            out.push({type: 'remove', text: oldLines[i++]});
        } else if (oldLines[i] === newLines[j + 1]) {
            out.push({type: 'add', text: newLines[j++]});
        } else {
            out.push({type: 'remove', text: oldLines[i++]});
            out.push({type: 'add', text: newLines[j++]});
        }
    }
    while (i < oldLines.length) out.push({type: 'remove', text: oldLines[i++]});
    while (j < newLines.length) out.push({type: 'add', text: newLines[j++]});
    return out;
}

function showDraftDiff(newDraft) {
    const oldMd = draftToMarkdown(previousDraft);
    const newMd = draftToMarkdown(newDraft);
    const diff = diffLines(oldMd, newMd);
    const mdParser = window.markdownit();
    const rendered = diff.map((p) => {
        if (p.type === 'same') {
            return mdParser.render(p.text);
        }
        if (p.type === 'add') {
            const content = mdParser.render(p.text);
            return `<div class="diff-added">${content}</div>`;
        }
        if (p.type === 'remove') {
            const content = mdParser.render(p.text);
            return `<div class="diff-removed">${content}</div>`;
        }
    }).join('');
    canvasDiv.innerHTML = `<div class="markdown-body draft">${rendered}</div>`;
    canvasDiv.classList.add('draft');
    if (diffTimer) clearTimeout(diffTimer);
    diffTimer = setTimeout(() => {
        renderDraft(newDraft);
        diffTimer = null;
    }, 5000);
}

function appendToken(el, token) {
    const addText = (text) => {
        const last = el.lastChild && el.lastChild.textContent;
        if (!last || last.endsWith('\n')) {
            el.appendChild(document.createTextNode(' '.repeat(jsonIndent * 2) + text));
        } else {
            el.appendChild(document.createTextNode(text));
        }
    };

    for (let i = 0; i < token.length; i++) {
        const ch = token[i];

        if (escapeNext) {
            addText(ch);
            escapeNext = false;
            continue;
        }

        if (ch === '\\' && inString) {
            addText(ch);
            escapeNext = true;
            continue;
        }

        if (ch === '"') {
            inString = !inString;
            addText(ch);
            continue;
        }

        if (ch === '\n') {
            if (inString) {
                addText(' ');
            } else {
                el.appendChild(document.createElement('br'));
                if (jsonIndent > 0) {
                    el.appendChild(document.createTextNode(' '.repeat(jsonIndent * 2)));
                }
            }
            continue;
        }

        if (!inString && (ch === '{' || ch === '[')) {
            addText(ch);
            jsonIndent++;
            el.appendChild(document.createElement('br'));
            el.appendChild(document.createTextNode(' '.repeat(jsonIndent * 2)));
            continue;
        }

        if (!inString && (ch === '}' || ch === ']')) {
            jsonIndent = Math.max(0, jsonIndent - 1);
            el.appendChild(document.createElement('br'));
            el.appendChild(document.createTextNode(' '.repeat(jsonIndent * 2)));
            addText(ch);
            el.appendChild(document.createElement('br'));
            if (jsonIndent > 0) {
                el.appendChild(document.createTextNode(' '.repeat(jsonIndent * 2)));
            }
            continue;
        }

        if (!inString && ch === ',' && jsonIndent > 0) {
            addText(ch);
            el.appendChild(document.createElement('br'));
            if (jsonIndent > 0) {
                el.appendChild(document.createTextNode(' '.repeat(jsonIndent * 2)));
            }
            continue;
        }

        addText(ch);
    }
}

function renderDraft(draft) {
    if (!draft || Object.keys(draft).length === 0) {
        canvasDiv.innerHTML = '<h2 class="font-semibold text-lg" id="canvas-title">Canvas</h2>';
        return;
    }
    canvasDiv.classList.remove('draft');

    const bulletToString = (bullet) => {
        if (bullet == null) return '';
        if (typeof bullet === 'string') return bullet;
        if (typeof bullet === 'object') {
            if ('text' in bullet) return bullet.text;
            if ('bullet' in bullet) return bullet.bullet;
            return JSON.stringify(bullet);
        }
        return String(bullet);
    };

    // Render the slide title as an H2 and the subtitle as an H3 so the
    // generated markdown has a single top-level header.
    let md = `## ${draft.title || ''}\n\n`;
    md += `### ${draft.subtitle || ''}\n\n`;
    (draft.sections || []).forEach((sec) => {
        md += `${sec.section_title || ''}\n`;
        // Ensure each bullet is rendered as a markdown list item. If the
        // bullet text doesn't already start with '*' or '-', prepend one.
        const addBulletPrefix = (txt) => {
            const trimmed = txt.trim();
            return (trimmed.startsWith('*') || trimmed.startsWith('-'))
                ? txt
                : `* ${txt}`;
        };
        (sec.section_bullets || []).forEach((b) => {
<<<<<<< HEAD
            let text = bulletToString(b);
            text = addBulletPrefix(text);
            md += `${text}\n`;
=======
            md += `${addBulletPrefix(bulletToString(b))}\n`;
>>>>>>> 20c94bd2
        });
        md += `\n`;
    });

    const mdParser = window.markdownit();
    const rendered = mdParser.render(md.trim());
    canvasDiv.innerHTML = `<div class="markdown-body">${rendered}</div>`;
    previousDraft = JSON.parse(JSON.stringify(draft));
}

startBtn.addEventListener('click', async () => {
    chatDiv.innerHTML = '<h2 class="font-semibold text-lg" id="playground-title">Agent Playground</h2>';
    lastAgent = null;
    lastContent = null;
    currentRun = 0;
    canvasDiv.innerHTML = '<h2 class="font-semibold text-lg" id="canvas-title">Canvas</h2>';
    const startResp = await fetch('/start', {
        method: 'POST',
        headers: { 'Content-Type': 'application/json' },
        body: JSON.stringify({ prompt: promptInput.value })
    });
    const { id } = await startResp.json();
    const evtSource = new EventSource('/stream/' + id);
    evtSource.onmessage = (e) => {
        const data = JSON.parse(e.data);
        const placeholder = document.getElementById('playground-title');
        if (placeholder) placeholder.remove();
        if (data.agent === 'draft') {
            try {
                const draft = JSON.parse(data.token);
                if (previousDraft) {
                    showDraftDiff(draft);
                } else {
                    renderDraft(draft);
                }
            } catch {}
            return;
        }
        if (data.run !== currentRun) {
            currentRun = data.run;
            const runHeader = document.createElement('h3');
            runHeader.textContent = 'Run ' + currentRun;
            chatDiv.appendChild(runHeader);
            lastAgent = null;
            lastContent = null;
        }
        if (lastAgent !== data.agent) {
            lastAgent = data.agent;
            if (data.agent === 'crew') {
                const notice = document.createElement('div');
                notice.className = 'w-full bg-gray-200 text-gray-800 font-bold rounded px-3 py-2 mb-2 text-center';
                chatDiv.appendChild(notice);
                lastContent = notice;
            } else {
                const msgDiv = document.createElement('div');
                msgDiv.className = 'chat-message flex items-start space-x-2';
                if (data.agent === 'manager') msgDiv.classList.add('flex-row-reverse');
                const avatar = document.createElement('div');
                avatar.className = 'avatar w-8 h-8 rounded-full flex items-center justify-center text-white text-sm font-bold';
                avatar.style.background = data.agent === 'analyst' ? '#007bff' : '#6b21a8';
                // Use descriptive initials for each agent
                avatar.textContent = data.agent === 'analyst' ? 'BA' : 'EM';
                msgDiv.appendChild(avatar);
                const content = document.createElement('div');
                content.className = 'message-content whitespace-pre-wrap font-sans text-base leading-relaxed bg-gray-100 rounded px-3 py-2 max-w-[60%]';
                msgDiv.appendChild(content);
                chatDiv.appendChild(msgDiv);
                lastContent = content;
            }
        }

        appendToken(lastContent, data.token);
        // Scroll to the bottom when auto scroll is enabled so the latest
        // streaming output is visible without manual scrolling.
        if (autoScroll) {
            chatDiv.scrollTop = chatDiv.scrollHeight;
        }
    };
    evtSource.onerror = () => {
        evtSource.close();
    };
});
</script>
</body>
</html><|MERGE_RESOLUTION|>--- conflicted
+++ resolved
@@ -120,13 +120,9 @@
                 : `* ${txt}`;
         };
         (sec.section_bullets || []).forEach((b) => {
-<<<<<<< HEAD
             let text = bulletToString(b);
             text = addBulletPrefix(text);
             md += `${text}\n`;
-=======
-            md += `${addBulletPrefix(bulletToString(b))}\n`;
->>>>>>> 20c94bd2
         });
         md += `\n`;
     });
@@ -292,13 +288,9 @@
                 : `* ${txt}`;
         };
         (sec.section_bullets || []).forEach((b) => {
-<<<<<<< HEAD
             let text = bulletToString(b);
             text = addBulletPrefix(text);
             md += `${text}\n`;
-=======
-            md += `${addBulletPrefix(bulletToString(b))}\n`;
->>>>>>> 20c94bd2
         });
         md += `\n`;
     });
