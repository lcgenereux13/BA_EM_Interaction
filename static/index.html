<!DOCTYPE html>
<html lang="en">
<head>
  <meta charset="utf-8" />
  <title>Pagemaking Crew</title>
  <script src="https://cdn.tailwindcss.com"></script>
  <script>
    tailwind.config = {
      theme: {
        extend: {
          fontFamily: {
            sans: ['ui-sans-serif', 'system-ui'],
          }
        }
      },
      corePlugins: {
        preflight: true,
      },
      plugins: [require('@tailwindcss/typography')],
    }
  </script>
  <link href="https://cdn.jsdelivr.net/npm/remixicon@3.5.0/fonts/remixicon.css" rel="stylesheet" />
  <link rel="stylesheet" href="/static/style.css">
  <link rel="stylesheet" href="https://cdnjs.cloudflare.com/ajax/libs/github-markdown-css/5.5.0/github-markdown-light.min.css">
  <script src="https://cdn.jsdelivr.net/npm/markdown-it/dist/markdown-it.min.js"></script>
  <style>
    .markdown-body {
      font-family: system-ui, sans-serif;
      color: #1f2937;
      line-height: 1.75;
      font-size: 16px;
      max-width: 750px;
      padding: 2rem;
      margin: auto;
    }
  </style>
</head>
  <body class="antialiased font-sans text-gray-800 bg-gray-50">
    <div class="flex flex-col h-screen">
    <header class="bg-blue-600 text-white py-4 px-6">
      <h1 class="text-xl font-semibold">Pagemaking Crew</h1>
    </header>
    <main class="flex flex-1 overflow-hidden">
      <div
        id="chat-container"
        class="w-[60%] flex flex-col relative"
      >
        <div id="chat" class="flex-1 overflow-y-auto px-4 py-6 space-y-4"></div>
        <div class="border-t px-4 py-3 bg-white sticky bottom-0 left-0 z-10">
          <textarea id="prompt" class="w-full border rounded p-2" rows="4" placeholder="Describe the research topic..."></textarea>
          <button id="start" type="button" class="mt-2 px-4 py-2 bg-blue-600 text-white rounded">Start Crew</button>
        </div>
      </div>

      <div
        id="canvas"
        class="w-[40%] p-6 overflow-y-auto border-l bg-white"
      >
        <h2 class="font-semibold text-lg" id="canvas-title">Canvas</h2>
      </div>
    </main>
  </div>
<script>
const chatDiv = document.getElementById('chat');
const startBtn = document.getElementById('start');
const promptInput = document.getElementById('prompt');
const canvasDiv = document.getElementById('canvas');
let lastAgent = null;
let lastContent = null;
let currentRun = 0;
let previousDraft = null;
let jsonIndent = 0;
let diffTimer = null;

function draftToMarkdown(draft) {
    if (!draft) return '';
    const bulletToString = (bullet) => {
        if (bullet == null) return '';
        if (typeof bullet === 'string') return bullet;
        if (typeof bullet === 'object') {
            if ('text' in bullet) return bullet.text;
            if ('bullet' in bullet) return bullet.bullet;
            return JSON.stringify(bullet);
        }
        return String(bullet);
    };

    let md = `# ${draft.title || ''}\n\n`;
    md += `## ${draft.subtitle || ''}\n\n`;
    (draft.sections || []).forEach((sec) => {
        md += `${sec.section_title || ''}\n`;
        (sec.section_bullets || []).forEach((b) => {
            md += `- ${bulletToString(b)}\n`;
        });
        md += `\n`;
    });
    return md.trim();
}

function diffLines(oldText, newText) {
    const oldLines = oldText.split(/\n/);
    const newLines = newText.split(/\n/);
    let i = 0, j = 0;
    const out = [];
    while (i < oldLines.length && j < newLines.length) {
        if (oldLines[i] === newLines[j]) {
            out.push({type: 'same', text: oldLines[i]});
            i++; j++;
        } else if (oldLines[i + 1] === newLines[j]) {
            out.push({type: 'remove', text: oldLines[i++]});
        } else if (oldLines[i] === newLines[j + 1]) {
            out.push({type: 'add', text: newLines[j++]});
        } else {
            out.push({type: 'remove', text: oldLines[i++]});
            out.push({type: 'add', text: newLines[j++]});
        }
    }
    while (i < oldLines.length) out.push({type: 'remove', text: oldLines[i++]});
    while (j < newLines.length) out.push({type: 'add', text: newLines[j++]});
    return out;
}

function showDraftDiff(newDraft) {
    const oldMd = draftToMarkdown(previousDraft);
    const newMd = draftToMarkdown(newDraft);
    const diff = diffLines(oldMd, newMd);
<<<<<<< HEAD
=======
    const diffMd = diff.map((p) => {
        if (p.type === 'same') return p.text;
        if (p.type === 'add') return `<span class="diff-added">${p.text}</span>`;
        if (p.type === 'remove') return `<span class="diff-removed">${p.text}</span>`;
    }).join('\n');
>>>>>>> 7153be68
    const mdParser = window.markdownit();
    const rendered = diff.map((p) => {
        if (p.type === 'same') {
            return mdParser.render(p.text);
        }
        if (p.type === 'add') {
            const content = mdParser.render(p.text);
            return `<div class="diff-added">${content}</div>`;
        }
        if (p.type === 'remove') {
            const content = mdParser.render(p.text);
            return `<div class="diff-removed">${content}</div>`;
        }
    }).join('');
    canvasDiv.innerHTML = `<div class="markdown-body draft">${rendered}</div>`;
    canvasDiv.classList.add('draft');
    if (diffTimer) clearTimeout(diffTimer);
    diffTimer = setTimeout(() => {
        renderDraft(newDraft);
        diffTimer = null;
    }, 5000);
}

function appendToken(el, token) {
    const parts = token.split(/\n/);
    parts.forEach((part, idx) => {
        if (!part && idx === 0) return;

        if (idx > 0) {
            el.appendChild(document.createElement('br'));
        }

        for (const ch of part) {
            if (ch === '{' || ch === '[') {
                el.textContent += ch;
                jsonIndent++;
                el.appendChild(document.createElement('br'));
                el.textContent += ' '.repeat(jsonIndent * 2);
            } else if (ch === '}' || ch === ']') {
                jsonIndent = Math.max(0, jsonIndent - 1);
                el.appendChild(document.createElement('br'));
                el.textContent += ' '.repeat(jsonIndent * 2);
                el.textContent += ch;
                el.appendChild(document.createElement('br'));
                if (jsonIndent > 0) {
                    el.textContent += ' '.repeat(jsonIndent * 2);
                }
            } else if (ch === ',' && jsonIndent > 0) {
                el.textContent += ch;
                el.appendChild(document.createElement('br'));
                el.textContent += ' '.repeat(jsonIndent * 2);
            } else {
                el.textContent += ch;
            }
        }
    });
}

function renderDraft(draft) {
    if (!draft || Object.keys(draft).length === 0) {
        canvasDiv.innerHTML = '<h2 class="font-semibold text-lg" id="canvas-title">Canvas</h2>';
        return;
    }
    canvasDiv.classList.remove('draft');

    const bulletToString = (bullet) => {
        if (bullet == null) return '';
        if (typeof bullet === 'string') return bullet;
        if (typeof bullet === 'object') {
            if ('text' in bullet) return bullet.text;
            if ('bullet' in bullet) return bullet.bullet;
            return JSON.stringify(bullet);
        }
        return String(bullet);
    };

    // Render the slide title as an H2 and the subtitle as an H3 so the
    // generated markdown has a single top-level header.
    let md = `## ${draft.title || ''}\n\n`;
    md += `### ${draft.subtitle || ''}\n\n`;
    (draft.sections || []).forEach((sec) => {
        md += `${sec.section_title || ''}\n`;
        (sec.section_bullets || []).forEach((b) => {
            md += `- ${bulletToString(b)}\n`;
        });
        md += `\n`;
    });

    const mdParser = window.markdownit();
    const rendered = mdParser.render(md.trim());
    canvasDiv.innerHTML = `<div class="markdown-body">${rendered}</div>`;
    previousDraft = JSON.parse(JSON.stringify(draft));
}

startBtn.addEventListener('click', async () => {
    chatDiv.innerHTML = '';
    lastAgent = null;
    lastContent = null;
    currentRun = 0;
    canvasDiv.innerHTML = '<h2 class="font-semibold text-lg" id="canvas-title">Canvas</h2>';
    const startResp = await fetch('/start', {
        method: 'POST',
        headers: { 'Content-Type': 'application/json' },
        body: JSON.stringify({ prompt: promptInput.value })
    });
    const { id } = await startResp.json();
    const evtSource = new EventSource('/stream/' + id);
    evtSource.onmessage = (e) => {
        const data = JSON.parse(e.data);
        if (data.agent === 'draft') {
            try {
                const draft = JSON.parse(data.token);
                if (previousDraft) {
                    showDraftDiff(draft);
                } else {
                    renderDraft(draft);
                }
            } catch {}
            return;
        }
        if (data.run !== currentRun) {
            currentRun = data.run;
            const runHeader = document.createElement('h3');
            runHeader.textContent = 'Run ' + currentRun;
            chatDiv.appendChild(runHeader);
            lastAgent = null;
            lastContent = null;
        }
        if (lastAgent !== data.agent) {
            lastAgent = data.agent;
            const msgDiv = document.createElement('div');
            msgDiv.className = 'chat-message flex items-start space-x-2';
            if (data.agent === 'manager') msgDiv.classList.add('flex-row-reverse');
            const avatar = document.createElement('div');
            avatar.className = 'avatar w-8 h-8 rounded-full flex items-center justify-center text-white text-sm font-bold';
            avatar.style.background = data.agent === 'analyst' ? '#007bff' : '#6b21a8';
            avatar.textContent = data.agent === 'analyst' ? 'A' : data.agent === 'manager' ? 'M' : 'C';
            msgDiv.appendChild(avatar);
            const content = document.createElement('div');
            content.className = 'message-content whitespace-pre-wrap font-sans text-base leading-relaxed bg-gray-100 rounded px-3 py-2 max-w-[60%]';
            msgDiv.appendChild(content);
            chatDiv.appendChild(msgDiv);
            lastContent = content;
        }

        appendToken(lastContent, data.token);
        const isAtBottom = chatDiv.scrollHeight - chatDiv.scrollTop <= chatDiv.clientHeight + 20;
        if (isAtBottom) {
            chatDiv.scrollTop = chatDiv.scrollHeight;
        }
    };
    evtSource.onerror = () => {
        evtSource.close();
    };
});
</script>
</body>
</html><|MERGE_RESOLUTION|>--- conflicted
+++ resolved
@@ -124,14 +124,6 @@
     const oldMd = draftToMarkdown(previousDraft);
     const newMd = draftToMarkdown(newDraft);
     const diff = diffLines(oldMd, newMd);
-<<<<<<< HEAD
-=======
-    const diffMd = diff.map((p) => {
-        if (p.type === 'same') return p.text;
-        if (p.type === 'add') return `<span class="diff-added">${p.text}</span>`;
-        if (p.type === 'remove') return `<span class="diff-removed">${p.text}</span>`;
-    }).join('\n');
->>>>>>> 7153be68
     const mdParser = window.markdownit();
     const rendered = diff.map((p) => {
         if (p.type === 'same') {
